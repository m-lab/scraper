#!/usr/bin/env python
# Copyright 2016 Scraper Authors
#
# Licensed under the Apache License, Version 2.0 (the "License");
# you may not use this file except in compliance with the License.
# You may obtain a copy of the License at
#
#     http://www.apache.org/licenses/LICENSE-2.0
#
# Unless required by applicable law or agreed to in writing, software
# distributed under the License is distributed on an "AS IS" BASIS,
# WITHOUT WARRANTIES OR CONDITIONS OF ANY KIND, either express or implied.
# See the License for the specific language governing permissions and
# limitations under the License.

"""Download all new data from an MLab node, then upload what can be uploaded.

This is a single-shot program to download data from an MLab node and then upload
it to Google Cloud Storage.  It is expected that this program will be called
every hour (or so) by a cron job, and that there will be many such cron jobs
running in a whole fleet of containers run by Google Container Engine.
"""

import argparse
import atexit
import contextlib
import datetime
import logging
import os
import subprocess
import sys
import tempfile

import apiclient
import httplib2
import oauth2client


import apiclient
import fasteners
import httplib2
import oauth2client
from oauth2client.contrib import gce


def acquire_lock_or_die(lockfile):
    """Prevents long-running downloads from being stepped on.

    Create the lockfile and write the pid to that file.  If the lockfile already
    exists, exit.

    Args:
      lockfile: the filename of the file to create
    """
    lock = fasteners.InterProcessLock(lockfile)
    if not lock.acquire(blocking=False):
        logging.critical('Lock on %s could not be acquired. Old job is likely '
                         'still running. Aborting.', lockfile)
        sys.exit(1)
    with file(lockfile, 'w') as lockfile:
        print >> lockfile, 'PID of scraper is', os.getpid()
    return lock


def assert_mlab_hostname(hostname):
    """Verifies that the passed-in hostname is a valid MLab hostname.

    This function is written in this way so that it can be used as part of
    command-line argument parsing.  The hostname should be something like
    mlab4.sea02.measurement-lab.org or perhaps
    ndt.iupui.mlab1.nuq0t.measurement-lab.org

    Returns:
      The valid hostname

    Raises:
      AssertionError if it is not valid
    """
    assert hostname.endswith('.measurement-lab.org')
    assert hostname.split('.') >= 4
    return hostname


def parse_cmdline(args):
    """Parse the commandline arguments.

    Args:
      args: the command-line arguments, minus the name of the binary

    Returns:
      the results of ArgumentParser.parse_args
    """
    parser = argparse.ArgumentParser(
        parents=[oauth2client.tools.argparser],
        description='Scrape a single experiment at a site, upload the results '
        'if enough time has passed.')
    parser.add_argument(
        '--rsync_host',
        metavar='HOST',
        type=assert_mlab_hostname,
        required=True,
        help='The host to connect to over rsync')
    parser.add_argument(
        '--lockfile_dir',
        metavar='DIR',
        type=str,
        required=True,
        help='The the directory for lockfiles to prevent old jobs and new jobs '
        'from running simultaneously')
    parser.add_argument(
        '--rsync_module',
        metavar='MODULE',
        type=str,
        required=True,
        help='The rsync module to connect to on the server')
    parser.add_argument(
        '--data_dir',
        metavar='DIR',
        type=str,
        required=True,
        help='The directory under which to save the data')
    parser.add_argument(
        '--rsync_binary',
        metavar='RSYNC',
        type=str,
        default='/usr/bin/rsync',
        required=False,
        help='The location of the rsync binary (default is /usr/bin/rsync)')
    parser.add_argument(
        '--rsync_port',
        metavar='PORT',
        type=int,
        default=7999,
        required=False,
        help='The port on which the rsync server runs (default is 7999)')
    parser.add_argument(
        '--spreadsheet',
        metavar='URL',
        type=str,
        default='143pU25GJidW2KZ_93hgzHdqTqq22wgdxR_3tt3dvrJY',
        help='The google doc ID of the spreadsheet used to sync download '
        'information with the nodes.')
    parser.add_argument(
        '--tar_binary',
        metavar='TAR',
        type=str,
        default='/bin/tar',
        required=False,
        help='The location of the tar binary (default is /bin/tar)')
    parser.add_argument(
        '--max_uncompressed_size',
        metavar='SIZE',
        type=int,
        default=1000000000,
        required=False,
        help='The maximum number of bytes in an uncompressed tarfile (default '
        'is 1,000,000,000 = 1 GB)')
    parser.add_argument(
        '--key',
        metavar='KEY',
        type=str,
        help='The API key to use for access to resources')
    return parser.parse_args(args)


# Use IPv4, compression, and limit total bandwidth usage to 10 Mbps
RSYNC_ARGS = ['-4', '-z', '--bwlimit', '10000']


def list_rsync_files(rsync_binary, rsync_url):
    """Get a list of all files in the rsync module on the server.

    Lists all the files we might wish to download from the server. Be
    careful with the filenames this command returns, because they might
    not be safe for shell interpretation. Therefore, make sure that they
    are never interpreted by a shell. In order to ensure that, we need
    to have the full authoritative path to the rsync binary, which is the
    thing we pass in here.  If something goes wrong with the download, exit.

    Args:
      rsync_binary: the full path location of rsync
      rsync_url: the rsync:// url to download the list from

    Returns:
      a list of filenames
    """
    try:
        logging.info('rsync file list discovery from %s', rsync_url)
        command = [rsync_binary, '--list-only', '-r'] + \
            RSYNC_ARGS + [rsync_url]
        logging.info('Listing files on server with the command: %s',
                     ' '.join(command))
        lines = subprocess.check_output(command).splitlines()
        files = []
        for line in lines:
            # None is a special whitespace arg for split
            chunks = line.split(None, 4)
            if len(chunks) != 5:
                logging.error('Bad line in output: %s', line)
                continue
            files.append(chunks[4])
        return files
    except subprocess.CalledProcessError as error:
        logging.error('rsync file listing failed: %s', str(error))
        sys.exit(1)


def remove_older_files(date, files):
    """Yields all well-formed filenames newer than `date`.

    Args:
      date: the date of the last day to remove from consideration
      files: the list of filenames

    Yields:
      a sequence of filenames
    """
    for fname in files:
        if fname.count('/') < 3:
            logging.info('Ignoring %s', fname)
            continue
        year, month, day, _ = fname.split('/', 3)
        if not (year.isdigit() and month.isdigit() and day.isdigit()):
            logging.error(
                'Bad filename. Was supposed to be YYYY/MM/DD, but was %s',
                fname)
            continue
        try:
            # Pass in a radix to guard against zero-padded 8 and 9
            year = int(year, 10)
            month = int(month, 10)
            day = int(day, 10)
            if datetime.date(year, month, day) > date:
                yield fname
        except ValueError as verr:
            logging.warning('Bad filename (%s) caused bad date: %s', fname,
                            verr)


def download_files(rsync_binary, rsync_url, files, destination):
    """Downloads the files from the server.

    The filenames may not be safe for shell interpretation, so make sure
    they are never interpreted by a shell.  If something goes wrong with
    the download, exit.

    Args:
      rsync_binary: The full path to `rsync`
      rsync_url: The url from which to retrieve the files
      files: an iterable of filenames to retrieve
      destination: the directory on the local host to put the files
    """
    # Rsync all the files that are new enough for us to care about
    with tempfile.NamedTemporaryFile() as temp:
        # Write the list of files to a tempfile, so as not to have to worry
        # about too-long command lines full of filenames.
        for fname in files:
            print >> temp, fname
        temp.flush()
        if os.stat(temp.name).st_size == 0:
            logging.warning('No files to be downloaded from %s', rsync_url)
            return
        # Download all the files.
        try:
            logging.info('Downloading %d files', len(files))
            command = ([rsync_binary, '--files-from', temp.name] + RSYNC_ARGS +
                       [rsync_url, destination])
            subprocess.check_call(command)
        except subprocess.CalledProcessError as error:
            logging.error('rsync download failed: %s', str(error))
            sys.exit(1)
        logging.info('sync completed successfully from %s', rsync_url)


def max_new_high_water_mark():
    """The most recent date that we could consider "old enough" to upload.

    8 hours after midnight, we will assume that no tests from the previous
    day could possibly have failed to be written to disk.  So this should
    always be either yesterday, or the day before, depending on how late
    in the day it is.

    Returns:
      The most recent day whose data is safe to upload.
    """
    return (datetime.datetime.utcnow() - datetime.timedelta(
        days=1, hours=8)).date()


def find_all_days_to_upload(localdir, high_water_mark):
    """Find all the days that are eligible to be uploaded.

    Search through localdir, trying to find all the data that is from a day that
    is old enough to be uploaded.

    Args:
      localdir: the local directory containing all the data
      high_water_mark: the most recent day that is eligible to be uploaded

    Yields:
      a sequence of days that exist on the localhost and are old enough to be
      uploaded.
    """
    for year in sorted(filter(str.isdigit, os.listdir(localdir))):
        year_dir = os.path.join(localdir, year)
        if not os.path.isdir(year_dir):
            continue
        for month in sorted(filter(str.isdigit, os.listdir(year_dir))):
            month_dir = os.path.join(localdir, year, month)
            if not os.path.isdir(month_dir):
                continue
            for day in sorted(filter(str.isdigit, os.listdir(month_dir))):
                date_dir = os.path.join(localdir, year, month, day)
                if not os.path.isdir(date_dir):
                    continue
                # Make sure to specify radix 10 to prevent an octal
                # interpretation of 0-padded single digits 08 and 09.
                try:
                    date = datetime.date(
                        year=int(year, 10),
                        month=int(month, 10),
                        day=int(day, 10))
                    if date <= high_water_mark:
                        yield date
                except ValueError as verr:
                    logging.error('Bad directory that looks like a day: %s %s',
                                  date_dir, verr)


@contextlib.contextmanager
def chdir(directory):
    """Change the working directory for the duration of a `with` statement.

    From http://benno.id.au/blog/2013/01/20/withfail which fills a sort of
    obvious niche that one would hope would exist as part of the os library.

    Args:
      directory: the directory to change to
    """
    cwd = os.getcwd()
    os.chdir(directory)
    try:
        yield
    finally:
        os.chdir(cwd)


def create_tarfile(tar_binary, tarfile_name, component_files):
    """Creates a tarfile in the current directory.

    Args:
      tar_binary: the full path to the tar binary
      tarfile_name: the name of the tarfile to create, including extension
      component_files: a list of filenames to put in that tarfile

    Raises:
      SystemExit if anything fails
    """
    if os.path.exists(tarfile_name):
        logging.error('The file %s/%s already exists, which is preventing the '
                      'creation of another file of the same name',
                      os.getcwd(), tarfile_name)
        sys.exit(1)
    command = [tar_binary, 'cfz', tarfile_name] + component_files
    try:
        subprocess.check_call(command)
    except subprocess.CalledProcessError as error:
        logging.error('tarfile creation ("%s") failed: %s', ' '.join(command),
                      str(error))
        sys.exit(1)
    if not os.path.exists(tarfile_name):
        logging.error('The tarfile %s/%s was not successfully created',
                      os.getcwd(), tarfile_name)
        sys.exit(1)


def node_and_site(host):
    """Determine the host and site from the hostname.

    Returns the host and site contained in the hostname of the mlab node. Strips
    .measurement-lab.org from the hostname if it exists. Existing files have
    names like 20150706T000000Z- mlab1-acc01-ndt-0000.tgz and this function is
    designed to return the pair ('mlab1', 'acc01') as derived from a hostname
    like 'ndt.iupui.mlab2.nuq1t.measurement-lab.org'
    """
    assert_mlab_hostname(host)
    names = host.split('.')
    return (names[-4], names[-3])


def create_tarfiles(tar_binary, directory, day, host, experiment,
                    max_uncompressed_size):
    """Create tarfiles, and yield the name of each tarfile as it is made.

    Because one day may contain a lot of data, we create a series of tarfiles,
    none of which may contain more than max_uncompressed_size buytes of data.

    Args:
      tar_binary: the full pathname for the tar binary
      directory: the directory at the root of the file hierarchy
      day: the date for the tarfile
      host: the hostname for the tar file
      experiment: the experiment with data contained in this tarfile
      max_uncompressed_size: the max size of an individual tarfile
    """
    node, site = node_and_site(host)
    # Existing files have names like: 20150706T000000Z-mlab1-acc01-ndt-0000.tgz
    filename_prefix = '%d%02d%02dT000000Z-%s-%s-%s-' % (
        day.year, day.month, day.day, node, site, experiment)
    filename_suffix = '.tgz'
    day_dir = '%d/%02d/%02d' % (day.year, day.month, day.day)
    tarfile_size = 0
    tarfile_files = []
    tarfile_index = 0
    with chdir(directory):
        for filename in sorted(os.listdir(day_dir)):
            filename = os.path.join(day_dir, filename)
            filesize = os.stat(filename).st_size
            if (tarfile_files and
                    tarfile_size + filesize > max_uncompressed_size):
                tarfile_name = '%s%04d%s' % (filename_prefix, tarfile_index,
                                             filename_suffix)
                create_tarfile(tar_binary, tarfile_name, tarfile_files)
                logging.info('Created %s', tarfile_name)
                yield tarfile_name
                tarfile_files = []
                tarfile_size = 0
                tarfile_index += 1
            tarfile_files.append(filename)
            tarfile_size += filesize
        if tarfile_files:
            tarfile_name = '%s%04d%s' % (filename_prefix, tarfile_index,
                                         filename_suffix)
            create_tarfile(tar_binary, tarfile_name, tarfile_files)
            logging.info('Created %s', tarfile_name)
            yield tarfile_name


<<<<<<< HEAD
def upload_tarfile(_tgz_filename):  # pragma: no cover
    """Uploads a tarfile to bigstore for later processing."""
=======
def remove_datafiles(_directory, _day):  # pragma: no cover
>>>>>>> 2bc1cb78
    # TODO(pboothe)


<<<<<<< HEAD
def update_high_water_mark(_spreadsheet, _rsync_url, _day):  # pragma: no cover
    """Updates the date before which it is safe to delete data."""


=======
>>>>>>> 2bc1cb78
def cell_to_date(cell_text):
    """Converts a cell of the form 'x2016-01-28' into a date."""
    assert cell_text.count('-') == 2 and cell_text[0] == 'x'
    year, month, day = cell_text[1:].split('-')
    assert year.isdigit() and month.isdigit() and day.isdigit()
    return datetime.date(int(year, 10), int(month, 10), int(day, 10))


<<<<<<< HEAD
def get_progress_from_spreadsheet(_api_key,
                                  credentials,
                                  spreadsheet,
                                  rsync_url,
                                  default_date=datetime.date(2009, 1, 1)):
    """Returns the most recent date from which we have all the data."""
    http = credentials.authorize(httplib2.Http())
    discovery_url = ('https://sheets.googleapis.com/$discovery/rest?'
                     'version=v4')
###### ????
    service = apiclient.discovery.build(
        'sheets', 'v4', http=http, discoveryServiceUrl=discovery_url, credentials=credentials)
=======
def get_progress_from_spreadsheet(credentials,
                                  spreadsheet,
                                  rsync_url,
                                  default_date=datetime.date(2009, 1, 1)):
    http = credentials.authorize(httplib2.Http())
    discovery_url = ('https://sheets.googleapis.com/$discovery/rest?'
                     'version=v4')
    service = apiclient.discovery.build(
        'sheets', 'v4', http=http, discoveryServiceUrl=discovery_url)
>>>>>>> 2bc1cb78
    range_name = 'Drop box status (auto updated)!A:F'
    # Apparently the apiclient library confuses the linter.
    # pylint: disable=no-member
    result = service.spreadsheets().values().get(spreadsheetId=spreadsheet,
                                                 range=range_name).execute()
    # pylint: enable=no-member
    values = result.get('values', [])
    if not values:
        logging.critical('No data found in the given spreadsheet')
        sys.exit(1)
    header = values[0]
    rsync_index = header.index(u'dropboxrsyncaddress')
    date_index = header.index(u'lastsuccessfulcollection')
    for row in values[1:]:
        if row[rsync_index] == rsync_url:
            date = row[date_index]
            if not date:
                logging.warning('No date in the spreadsheet for %s', rsync_url)
                return default_date
            try:
                return cell_to_date(date)
            except (AssertionError, ValueError) as exc:
                logging.warning('Bad date string "%s" caused error: %s', date,
                                exc)
                return default_date
    logging.warning('No row found for %s', rsync_url)
    return default_date


<<<<<<< HEAD
def remove_datafiles(_directory, _day):  # pragma: no cover
    """Removes datafiles from the local disk."""
=======
def update_high_water_mark(_spreadsheet, _rsync_url, _day):  # pragma: no cover
    # TODO(pboothe)
    pass


def upload_tarfile(_tgz_filename):  # pragma: no cover
    # TODO(pboothe)
    pass
>>>>>>> 2bc1cb78


def get_credentials(flags):
    """Gets valid user credentials from storage.

    If nothing has been stored, or if the stored credentials are invalid,
    the OAuth2 flow is completed to obtain the new credentials.

    Returns:
        Credentials, the obtained credential.
    """
    client_secret_file = 'client_secret.json'
    application_name = 'MLab Scraper'
    scopes = 'https://www.googleapis.com/auth/spreadsheets.readonly'
    home_dir = os.path.expanduser('~')
    credential_dir = os.path.join(home_dir, '.credentials')
    if not os.path.exists(credential_dir):
        os.makedirs(credential_dir)
    credential_path = os.path.join(credential_dir,
                                   'sheets.scraper-measurement-lab.json')
    store = oauth2client.file.Storage(credential_path)
    credentials = store.get()
    if not credentials or credentials.invalid:
        flow = oauth2client.client.flow_from_clientsecrets(client_secret_file,
                                                           scopes)
        flow.user_agent = application_name
        credentials = oauth2client.tools.run_flow(flow, store, flags)
        logging.info('Storing credentials to %s', credential_path)
    return credentials


def main():  # pragma: no cover
    """Run the download and upload from end-to-end.

    This should be called in a container, by a cron job.
    """
    # TODO(pboothe) end-to-end tests
    args = parse_cmdline(sys.argv[1:])

    # Ensure that old long-lasting downloads don't get clobbered by new ones.
    lockfile = os.path.join(
        args.lockfile_dir,
        '{}_{}.lock'.format(args.rsync_host, args.rsync_module))
    lock = acquire_lock_or_die(lockfile)
    atexit.register(lock.release)

    rsync_url = 'rsync://{}:{}/{}'.format(args.rsync_host, args.rsync_port,
                                          args.rsync_module)

    # Get credentials for the Google Sheets dropbox and use them to find the
    # high water mark for uploaded data.
    creds = gce.AppAssertionCredentials()#email)  ####BARFBARF

<<<<<<< HEAD
    progress_level = get_progress_from_spreadsheet(args.key, creds, args.spreadsheet,
                                                   rsync_url)
=======
    rsync_url = 'rsync://{}:{}/{}'.format(args.rsync_host, args.rsync_port,
                                          args.rsync_module)

    # Get credentials for the Google Sheets dropbox and use them to find the
    # high water mark for uploaded data.
    credentials = get_credentials(args)
    progress_level = get_progress_from_spreadsheet(credentials,
                                                   args.spreadsheet, rsync_url)
>>>>>>> 2bc1cb78
    sys.exit(1)
    # If the destination directory does not exist, make it exist.
    destination = os.path.join(args.data_dir, args.rsync_host,
                               args.rsync_module)
    if not os.path.isdir(destination):
        os.makedirs(destination)

    # Get the file list and then the files from the server.
    all_files = list_rsync_files(args.rsync_binary, rsync_url)
    newer_files = remove_older_files(progress_level, all_files)
    download_files(args.rsync_binary, rsync_url, newer_files, destination)

    # Tar up what we have for each un-uploaded day that is sufficiently in the
    # past (up to and including the new high water mark), upload what we have,
    # and delete the local copies of all successfully-uploaded data.
    new_high_water_mark = max_new_high_water_mark()
    for day in find_all_days_to_upload(destination, new_high_water_mark):
        for tgz_filename in create_tarfiles(args.tar_binary, destination, day,
                                            args.rsync_host, args.rsync_module,
                                            args.max_uncompressed_size):
            upload_tarfile(tgz_filename)
            os.remove(tgz_filename)
        update_high_water_mark(args.spreadsheet, rsync_url, day)
        remove_datafiles(destination, day)


if __name__ == '__main__':  # pragma: no cover
    logging.basicConfig(
        level=logging.INFO,
        format='[%(asctime)s %(levelname)s %(filename)s:%(lineno)d] '
        '%(message)s')
    main()<|MERGE_RESOLUTION|>--- conflicted
+++ resolved
@@ -436,22 +436,14 @@
             yield tarfile_name
 
 
-<<<<<<< HEAD
 def upload_tarfile(_tgz_filename):  # pragma: no cover
     """Uploads a tarfile to bigstore for later processing."""
-=======
-def remove_datafiles(_directory, _day):  # pragma: no cover
->>>>>>> 2bc1cb78
-    # TODO(pboothe)
-
-
-<<<<<<< HEAD
+
+
 def update_high_water_mark(_spreadsheet, _rsync_url, _day):  # pragma: no cover
     """Updates the date before which it is safe to delete data."""
 
 
-=======
->>>>>>> 2bc1cb78
 def cell_to_date(cell_text):
     """Converts a cell of the form 'x2016-01-28' into a date."""
     assert cell_text.count('-') == 2 and cell_text[0] == 'x'
@@ -460,7 +452,6 @@
     return datetime.date(int(year, 10), int(month, 10), int(day, 10))
 
 
-<<<<<<< HEAD
 def get_progress_from_spreadsheet(_api_key,
                                   credentials,
                                   spreadsheet,
@@ -473,17 +464,6 @@
 ###### ????
     service = apiclient.discovery.build(
         'sheets', 'v4', http=http, discoveryServiceUrl=discovery_url, credentials=credentials)
-=======
-def get_progress_from_spreadsheet(credentials,
-                                  spreadsheet,
-                                  rsync_url,
-                                  default_date=datetime.date(2009, 1, 1)):
-    http = credentials.authorize(httplib2.Http())
-    discovery_url = ('https://sheets.googleapis.com/$discovery/rest?'
-                     'version=v4')
-    service = apiclient.discovery.build(
-        'sheets', 'v4', http=http, discoveryServiceUrl=discovery_url)
->>>>>>> 2bc1cb78
     range_name = 'Drop box status (auto updated)!A:F'
     # Apparently the apiclient library confuses the linter.
     # pylint: disable=no-member
@@ -513,19 +493,8 @@
     return default_date
 
 
-<<<<<<< HEAD
 def remove_datafiles(_directory, _day):  # pragma: no cover
     """Removes datafiles from the local disk."""
-=======
-def update_high_water_mark(_spreadsheet, _rsync_url, _day):  # pragma: no cover
-    # TODO(pboothe)
-    pass
-
-
-def upload_tarfile(_tgz_filename):  # pragma: no cover
-    # TODO(pboothe)
-    pass
->>>>>>> 2bc1cb78
 
 
 def get_credentials(flags):
@@ -579,19 +548,8 @@
     # high water mark for uploaded data.
     creds = gce.AppAssertionCredentials()#email)  ####BARFBARF
 
-<<<<<<< HEAD
     progress_level = get_progress_from_spreadsheet(args.key, creds, args.spreadsheet,
                                                    rsync_url)
-=======
-    rsync_url = 'rsync://{}:{}/{}'.format(args.rsync_host, args.rsync_port,
-                                          args.rsync_module)
-
-    # Get credentials for the Google Sheets dropbox and use them to find the
-    # high water mark for uploaded data.
-    credentials = get_credentials(args)
-    progress_level = get_progress_from_spreadsheet(credentials,
-                                                   args.spreadsheet, rsync_url)
->>>>>>> 2bc1cb78
     sys.exit(1)
     # If the destination directory does not exist, make it exist.
     destination = os.path.join(args.data_dir, args.rsync_host,
